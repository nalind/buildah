#!/usr/bin/env bats

load helpers

@test "bud with --dns* flags" {
  run buildah bud --log-level=error --dns-search=example.com --dns=223.5.5.5 --dns-option=use-vc  --signature-policy ${TESTSDIR}/policy.json -f ${TESTSDIR}/bud/dns/Dockerfile  ${TESTSDIR}/bud/dns
  echo "$output"
  [[ "$output" =~ "search example.com" ]]
  [[ "$output" =~ "nameserver 223.5.5.5" ]]
  [[ "$output" =~ "options use-vc" ]]
  [ "$status" -eq 0 ]
  buildah rm -a
  buildah rmi -a -f
}

@test "bud with .dockerignore" {
  # Remove containers and images before bud tests
  buildah rm --all
  buildah rmi -f --all

  run_buildah bud -t testbud --signature-policy ${TESTSDIR}/policy.json -f ${TESTSDIR}/bud/dockerignore/Dockerfile ${TESTSDIR}/bud/dockerignore

  run_buildah from --name myctr testbud

  run_buildah run myctr ls -l test2.txt

  run_buildah run myctr ls -l sub1.txt

  run_buildah 1 run myctr ls -l sub2.txt

  run_buildah run myctr ls -l subdir/sub1.txt

  run_buildah 1 run myctr ls -l subdir/sub2.txt

  run_buildah bud -t testbud2 --signature-policy ${TESTSDIR}/policy.json ${TESTSDIR}/bud/dockerignore2

  run_buildah bud -t testbud3 --signature-policy ${TESTSDIR}/policy.json ${TESTSDIR}/bud/dockerignore3

  run sed -e '/^CUT HERE/,/^CUT HERE/p' -e 'd' <<< "$output"
  run sed '/CUT HERE/d' <<< "$output"
  expect_output "$(cat ${TESTSDIR}/bud/dockerignore3/manifest)"

  buildah rmi -a -f
}

@test "bud-flags-order-verification" {
  run_buildah 1 bud /tmp/tmpdockerfile/ -t blabla
  check_options_flag_err "-t"

  run_buildah 1 bud /tmp/tmpdockerfile/ -q -t blabla
  check_options_flag_err "-q"

  run_buildah 1 bud /tmp/tmpdockerfile/ --force-rm
  check_options_flag_err "--force-rm"

  run_buildah 1 bud /tmp/tmpdockerfile/ --userns=cnt1
  check_options_flag_err "--userns=cnt1"
}

@test "bud with --layers and --no-cache flags" {
  cp -a ${TESTSDIR}/bud/use-layers ${TESTDIR}/use-layers

  buildah bud --signature-policy ${TESTSDIR}/policy.json --layers -t test1 ${TESTDIR}/use-layers
  run_buildah --log-level=error images -a
  expect_line_count 8
  buildah bud --signature-policy ${TESTSDIR}/policy.json --layers -t test2 ${TESTDIR}/use-layers
  run_buildah --log-level=error images -a
  expect_line_count 10
  run_buildah --log-level=error inspect --format "{{index .Docker.ContainerConfig.Env 1}}" test1
  expect_output "foo=bar"
  run_buildah --log-level=error inspect --format "{{index .Docker.ContainerConfig.Env 1}}" test2
  expect_output "foo=bar"
  run_buildah --log-level=error inspect --format "{{.Docker.ContainerConfig.ExposedPorts}}" test1
  expect_output "map[8080/tcp:{}]"
  run_buildah --log-level=error inspect --format "{{.Docker.ContainerConfig.ExposedPorts}}" test2
  expect_output "map[8080/tcp:{}]"

  buildah bud --signature-policy ${TESTSDIR}/policy.json --layers -t test3 -f Dockerfile.2 ${TESTDIR}/use-layers
  run_buildah --log-level=error images -a
  expect_line_count 12

  mkdir -p ${TESTDIR}/use-layers/mount/subdir
  buildah bud --signature-policy ${TESTSDIR}/policy.json --layers -t test4 -f Dockerfile.3 ${TESTDIR}/use-layers
  run_buildah --log-level=error images -a
  expect_line_count 14

  buildah bud --signature-policy ${TESTSDIR}/policy.json --layers -t test5 -f Dockerfile.3 ${TESTDIR}/use-layers
  run_buildah --log-level=error images -a
  expect_line_count 15

  touch ${TESTDIR}/use-layers/mount/subdir/file.txt
  buildah bud --signature-policy ${TESTSDIR}/policy.json --layers -t test6 -f Dockerfile.3 ${TESTDIR}/use-layers
  run_buildah --log-level=error images -a
  expect_line_count 17

  buildah bud --signature-policy ${TESTSDIR}/policy.json --no-cache -t test7 -f Dockerfile.2 ${TESTDIR}/use-layers
  run_buildah --log-level=error images -a
  expect_line_count 18

  buildah rmi -a -f
}

@test "bud with --layers and single and two line Dockerfiles" {
  buildah bud --signature-policy ${TESTSDIR}/policy.json --layers -t test -f Dockerfile.5 ${TESTSDIR}/bud/use-layers
  run_buildah --log-level=error images -a
  expect_line_count 3

  buildah bud --signature-policy ${TESTSDIR}/policy.json --layers -t test1 -f Dockerfile.6 ${TESTSDIR}/bud/use-layers
  run_buildah --log-level=error images -a
  expect_line_count 4

  buildah rmi -a -f
}

@test "bud with --layers, multistage, and COPY with --from" {
  cp -a ${TESTSDIR}/bud/use-layers ${TESTDIR}/use-layers

  mkdir -p ${TESTDIR}/use-layers/uuid
  uuidgen > ${TESTDIR}/use-layers/uuid/data
  mkdir -p ${TESTDIR}/use-layers/date
  date > ${TESTDIR}/use-layers/date/data

  buildah bud --signature-policy ${TESTSDIR}/policy.json --layers -t test1 -f Dockerfile.multistage-copy ${TESTDIR}/use-layers
  run_buildah --log-level=error images -a
  expect_line_count 6
  [ "${status}" -eq 0 ]
  # The second time through, the layers should all get reused.
  buildah bud --signature-policy ${TESTSDIR}/policy.json --layers -t test1 -f Dockerfile.multistage-copy ${TESTDIR}/use-layers
  run_buildah --log-level=error images -a
  expect_line_count 6
  # The third time through, the layers should all get reused, but we'll have a new line of output for the new name.

  buildah bud --signature-policy ${TESTSDIR}/policy.json --layers -t test2 -f Dockerfile.multistage-copy ${TESTDIR}/use-layers
  run_buildah --log-level=error images -a
  expect_line_count 7

  # Both interim images will be different, and all of the layers in the final image will be different.
  uuidgen > ${TESTDIR}/use-layers/uuid/data
  date > ${TESTDIR}/use-layers/date/data
  buildah bud --signature-policy ${TESTSDIR}/policy.json --layers -t test3 -f Dockerfile.multistage-copy ${TESTDIR}/use-layers
  run_buildah --log-level=error images -a
  expect_line_count 11
  # No leftover containers, just the header line.
  run_buildah --log-level=error containers
  expect_line_count 1

  ctr=$(buildah --log-level=error from --signature-policy ${TESTSDIR}/policy.json test3)
  mnt=$(buildah --log-level=error mount ${ctr})
  run test -e $mnt/uuid
  [ "${status}" -eq 0 ]
  run test -e $mnt/date
  [ "${status}" -eq 0 ]

  # Layers won't get reused because this build won't use caching.
  buildah bud --signature-policy ${TESTSDIR}/policy.json -t test4 -f Dockerfile.multistage-copy ${TESTDIR}/use-layers
  run_buildah --log-level=error images -a
  expect_line_count 12

  buildah rmi -a -f
}

@test "bud-multistage-partial-cache" {
  target=foo
  # build the first stage
  run_buildah bud --signature-policy ${TESTSDIR}/policy.json --layers -f ${TESTSDIR}/bud/cache-stages/Dockerfile.1 ${TESTSDIR}/bud/cache-stages
  # expect alpine + 1 image record for the first stage
  run_buildah --log-level=error images -a
  expect_line_count 3
  # build the second stage, itself not cached, when the first stage is found in the cache
  run_buildah bud --signature-policy ${TESTSDIR}/policy.json --layers -f ${TESTSDIR}/bud/cache-stages/Dockerfile.2 -t ${target} ${TESTSDIR}/bud/cache-stages
  # expect alpine + 1 image record for the first stage, then two more image records for the second stage
  run_buildah --log-level=error images -a
  expect_line_count 5
}

@test "bud-multistage-copy-final-slash" {
  target=foo
  run_buildah bud --signature-policy ${TESTSDIR}/policy.json -t ${target} ${TESTSDIR}/bud/dest-final-slash
  run_buildah --log-level=error from --signature-policy ${TESTSDIR}/policy.json ${target}
  cid="$output"
  run_buildah run ${cid} /test/ls -lR /test/ls
}

@test "bud-multistage-reused" {
  target=foo
  run_buildah bud --signature-policy ${TESTSDIR}/policy.json -t ${target} -f ${TESTSDIR}/bud/multi-stage-builds/Dockerfile.reused ${TESTSDIR}/bud/multi-stage-builds
  run_buildah from --signature-policy ${TESTSDIR}/policy.json ${target}
  run_buildah rmi -f ${target}
  run_buildah bud --signature-policy ${TESTSDIR}/policy.json -t ${target} --layers -f ${TESTSDIR}/bud/multi-stage-builds/Dockerfile.reused ${TESTSDIR}/bud/multi-stage-builds
  run_buildah from --signature-policy ${TESTSDIR}/policy.json ${target}
}

@test "bud-multistage-cache" {
  target=foo
  run_buildah bud --signature-policy ${TESTSDIR}/policy.json -t ${target} -f ${TESTSDIR}/bud/multi-stage-builds/Dockerfile.extended ${TESTSDIR}/bud/multi-stage-builds
  run_buildah --log-level=error from --signature-policy ${TESTSDIR}/policy.json ${target}
  cid="$output"
  run_buildah --log-level=error mount "$cid"
  root="$output"
  # cache should have used this one
  test -r "$root"/tmp/preCommit
  # cache should not have used this one
  ! test -r "$root"/tmp/postCommit
}

@test "bud with --layers and symlink file" {
  cp -a ${TESTSDIR}/bud/use-layers ${TESTDIR}/use-layers
  echo 'echo "Hello World!"' > ${TESTDIR}/use-layers/hello.sh
  ln -s hello.sh ${TESTDIR}/use-layers/hello_world.sh
  buildah bud --signature-policy ${TESTSDIR}/policy.json --layers -t test -f Dockerfile.4 ${TESTDIR}/use-layers
  run_buildah --log-level=error images -a
  expect_line_count 4

  buildah bud --signature-policy ${TESTSDIR}/policy.json --layers -t test1 -f Dockerfile.4 ${TESTDIR}/use-layers
  run_buildah --log-level=error images -a
  expect_line_count 5

  echo 'echo "Hello Cache!"' > ${TESTDIR}/use-layers/hello.sh
  buildah bud --signature-policy ${TESTSDIR}/policy.json --layers -t test2 -f Dockerfile.4 ${TESTDIR}/use-layers
  run_buildah --log-level=error images -a
  expect_line_count 7

  buildah rmi -a -f
}

@test "bud with --layers and dangling symlink" {
  cp -a ${TESTSDIR}/bud/use-layers ${TESTDIR}/use-layers
  mkdir ${TESTDIR}/use-layers/blah
  ln -s ${TESTSDIR}/policy.json ${TESTDIR}/use-layers/blah/policy.json

  buildah bud --signature-policy ${TESTSDIR}/policy.json --layers -t test -f Dockerfile.dangling-symlink ${TESTDIR}/use-layers
  run_buildah --log-level=error images -a
  expect_line_count 3

  buildah bud --signature-policy ${TESTSDIR}/policy.json --layers -t test1 -f Dockerfile.dangling-symlink ${TESTDIR}/use-layers
  run_buildah --log-level=error images -a
  expect_line_count 4

  cid=$(buildah from --signature-policy ${TESTSDIR}/policy.json test)
  run_buildah --log-level=error run $cid ls /tmp
  expect_output "policy.json"

  buildah rm -a
  buildah rmi -a -f
  rm -rf ${TESTDIR}/use-layers/blah
}

@test "bud with --layers and --build-args" {
  # base plus 3, plus the header line
  buildah bud --signature-policy ${TESTSDIR}/policy.json --build-arg=user=0 --layers -t test -f Dockerfile.build-args ${TESTSDIR}/bud/use-layers
  run_buildah --log-level=error images -a
  expect_line_count 5

  # two more, starting at the "echo $user" instruction
  buildah bud --signature-policy ${TESTSDIR}/policy.json --build-arg=user=1 --layers -t test1 -f Dockerfile.build-args ${TESTSDIR}/bud/use-layers
  run_buildah --log-level=error images -a
  expect_line_count 7

  # one more, because we added a new name to the same image
  buildah bud --signature-policy ${TESTSDIR}/policy.json --build-arg=user=1 --layers -t test2 -f Dockerfile.build-args ${TESTSDIR}/bud/use-layers
  run_buildah --log-level=error images -a
  expect_line_count 8

  # two more, starting at the "echo $user" instruction
  buildah bud --signature-policy ${TESTSDIR}/policy.json --layers -t test3 -f Dockerfile.build-args ${TESTSDIR}/bud/use-layers
  run_buildah --log-level=error images -a
  expect_line_count 10

  buildah rmi -a -f
}

@test "bud with --rm flag" {
  buildah bud --signature-policy ${TESTSDIR}/policy.json --layers -t test1 ${TESTSDIR}/bud/use-layers
  run_buildah --log-level=error containers
  expect_line_count 1

  buildah bud --signature-policy ${TESTSDIR}/policy.json --rm=false --layers -t test2 ${TESTSDIR}/bud/use-layers
  run_buildah --log-level=error containers
  expect_line_count 7

  buildah rm -a
  buildah rmi -a -f
}

@test "bud with --force-rm flag" {
  run_buildah 1 bud --signature-policy ${TESTSDIR}/policy.json --force-rm --layers -t test1 -f Dockerfile.fail-case ${TESTSDIR}/bud/use-layers
  run_buildah --log-level=error containers
  expect_line_count 1

  run_buildah 1 bud --signature-policy ${TESTSDIR}/policy.json --layers -t test2 -f Dockerfile.fail-case ${TESTSDIR}/bud/use-layers
  run_buildah --log-level=error containers
  expect_line_count 2

  buildah rm -a
  buildah rmi -a -f
}

@test "bud --layers with non-existent/down registry" {
  run_buildah 1 bud --signature-policy ${TESTSDIR}/policy.json --force-rm --layers -t test1 -f Dockerfile.non-existent-registry ${TESTSDIR}/bud/use-layers
  expect_output --substring "no such host"
}

@test "bud from base image should have base image ENV also" {
  buildah bud --signature-policy ${TESTSDIR}/policy.json -t test -f Dockerfile.check-env ${TESTSDIR}/bud/env
  cid=$(buildah from --signature-policy ${TESTSDIR}/policy.json test)
  buildah config --env random=hello,goodbye ${cid}
  buildah commit --signature-policy ${TESTSDIR}/policy.json ${cid} test1
  run_buildah --log-level=error inspect --format '{{index .Docker.ContainerConfig.Env 1}}' test1
  expect_output "foo=bar"
  run_buildah --log-level=error inspect --format '{{index .Docker.ContainerConfig.Env 2}}' test1
  expect_output "random=hello,goodbye"
  buildah rm ${cid}
  buildah rmi -a -f
}

@test "bud-from-scratch" {
  target=scratch-image
  buildah bud --signature-policy ${TESTSDIR}/policy.json -t ${target} ${TESTSDIR}/bud/from-scratch
  cid=$(buildah from ${target})
  buildah rm ${cid}
  buildah rmi $(buildah --log-level=error images -q)
  run_buildah --log-level=error images -q
  expect_output ""
}

@test "bud-from-scratch-iid" {
  target=scratch-image
  buildah bud --iidfile ${TESTDIR}/output.iid --signature-policy ${TESTSDIR}/policy.json -t ${target} ${TESTSDIR}/bud/from-scratch
  iid=$(cat ${TESTDIR}/output.iid)
  cid=$(buildah from ${iid})
  buildah rm ${cid}
  buildah rmi $(buildah --log-level=error images -q)
  run_buildah --log-level=error images -q
  expect_output ""
}

@test "bud-from-scratch-label" {
  target=scratch-image
  buildah bud --label "test=label" --signature-policy ${TESTSDIR}/policy.json -t ${target} ${TESTSDIR}/bud/from-scratch
  run_buildah --log-level=error inspect --format '{{printf "%q" .Docker.Config.Labels}}' ${target}
  expect_output 'map["test":"label"]'

  buildah rmi ${target}
}

@test "bud-from-scratch-annotation" {
  target=scratch-image
  buildah bud --annotation "test=annotation1,annotation2=z" --signature-policy ${TESTSDIR}/policy.json -t ${target} ${TESTSDIR}/bud/from-scratch
  run_buildah --log-level=error inspect --format '{{printf "%q" .ImageAnnotations}}' ${target}
  expect_output 'map["test":"annotation1,annotation2=z"]'
  buildah rmi ${target}
}

@test "bud-from-scratch-layers" {
  target=scratch-image
  run_buildah bud --signature-policy ${TESTSDIR}/policy.json -f  ${TESTSDIR}/bud/from-scratch/Dockerfile2 -t ${target} ${TESTSDIR}/bud/from-scratch
  run_buildah bud --signature-policy ${TESTSDIR}/policy.json -f  ${TESTSDIR}/bud/from-scratch/Dockerfile2 -t ${target} ${TESTSDIR}/bud/from-scratch
  cid=$(buildah from ${target})
  run_buildah --log-level=error images
  run_buildah rm ${cid}
  expect_line_count 2
}

@test "bud-from-multiple-files-one-from" {
  target=scratch-image
  buildah bud --signature-policy ${TESTSDIR}/policy.json -t ${target} -f ${TESTSDIR}/bud/from-multiple-files/Dockerfile1.scratch -f ${TESTSDIR}/bud/from-multiple-files/Dockerfile2.nofrom ${TESTSDIR}/bud/from-multiple-files
  cid=$(buildah from ${target})
  root=$(buildah mount ${cid})
  cmp $root/Dockerfile1 ${TESTSDIR}/bud/from-multiple-files/Dockerfile1.scratch
  cmp $root/Dockerfile2.nofrom ${TESTSDIR}/bud/from-multiple-files/Dockerfile2.nofrom
  run test -s $root/etc/passwd
  echo "$output"
  [ "$status" -ne 0 ]
  buildah rm ${cid}
  buildah rmi $(buildah --log-level=error images -q)
  run_buildah --log-level=error images -q
  expect_output ""

  target=alpine-image
  buildah bud --signature-policy ${TESTSDIR}/policy.json -t ${target} -f Dockerfile1.alpine -f Dockerfile2.nofrom ${TESTSDIR}/bud/from-multiple-files
  cid=$(buildah from ${target})
  root=$(buildah mount ${cid})
  cmp $root/Dockerfile1 ${TESTSDIR}/bud/from-multiple-files/Dockerfile1.alpine
  cmp $root/Dockerfile2.nofrom ${TESTSDIR}/bud/from-multiple-files/Dockerfile2.nofrom
  run test -s $root/etc/passwd
  echo "$output"
  [ "$status" -eq 0 ]
  buildah rm ${cid}
  buildah rmi -a
  run_buildah --log-level=error images -q
  expect_output ""
}

@test "bud-from-multiple-files-two-froms" {
  target=scratch-image
  buildah bud --signature-policy ${TESTSDIR}/policy.json -t ${target} -f Dockerfile1.scratch -f Dockerfile2.withfrom ${TESTSDIR}/bud/from-multiple-files
  cid=$(buildah from ${target})
  root=$(buildah mount ${cid})
  run test -s $root/Dockerfile1
  echo "$output"
  [ "$status" -ne 0 ]
  cmp $root/Dockerfile2.withfrom ${TESTSDIR}/bud/from-multiple-files/Dockerfile2.withfrom
  run test -s $root/etc/passwd
  echo "$output"
  [ "$status" -eq 0 ]
  buildah rm ${cid}
  buildah rmi -a
  run_buildah --log-level=error images -q
  expect_output ""

  target=alpine-image
  buildah bud --signature-policy ${TESTSDIR}/policy.json -t ${target} -f Dockerfile1.alpine -f Dockerfile2.withfrom ${TESTSDIR}/bud/from-multiple-files
  cid=$(buildah from ${target})
  root=$(buildah mount ${cid})
  run test -s $root/Dockerfile1
  echo "$output"
  [ "$status" -ne 0 ]
  cmp $root/Dockerfile2.withfrom ${TESTSDIR}/bud/from-multiple-files/Dockerfile2.withfrom
  run test -s $root/etc/passwd
  echo "$output"
  [ "$status" -eq 0 ]
  buildah rm ${cid}
  buildah rmi -a
  run_buildah --log-level=error images -q
  echo "$output"
  expect_output ""
}

@test "bud-multi-stage-builds" {
  target=multi-stage-index
  buildah bud --signature-policy ${TESTSDIR}/policy.json -t ${target} -f ${TESTSDIR}/bud/multi-stage-builds/Dockerfile.index ${TESTSDIR}/bud/multi-stage-builds
  cid=$(buildah from ${target})
  root=$(buildah mount ${cid})
  cmp $root/Dockerfile.index ${TESTSDIR}/bud/multi-stage-builds/Dockerfile.index
  run test -s $root/etc/passwd
  [ "$status" -eq 0 ]
  buildah rm ${cid}
  buildah rmi -a
  run_buildah --log-level=error images -q
  expect_output ""

  target=multi-stage-name
  buildah bud --signature-policy ${TESTSDIR}/policy.json -t ${target} -f Dockerfile.name ${TESTSDIR}/bud/multi-stage-builds
  cid=$(buildah from ${target})
  root=$(buildah mount ${cid})
  cmp $root/Dockerfile.name ${TESTSDIR}/bud/multi-stage-builds/Dockerfile.name
  run test -s $root/etc/passwd
  [ "$status" -ne 0 ]
  buildah rm ${cid}
  buildah rmi $(buildah --log-level=error images -q)
  run_buildah --log-level=error images -q
  expect_output ""

  target=multi-stage-mixed
  buildah bud --signature-policy ${TESTSDIR}/policy.json -t ${target} -f ${TESTSDIR}/bud/multi-stage-builds/Dockerfile.mixed ${TESTSDIR}/bud/multi-stage-builds
  cid=$(buildah from ${target})
  root=$(buildah mount ${cid})
  cmp $root/Dockerfile.name ${TESTSDIR}/bud/multi-stage-builds/Dockerfile.name
  cmp $root/Dockerfile.index ${TESTSDIR}/bud/multi-stage-builds/Dockerfile.index
  cmp $root/Dockerfile.mixed ${TESTSDIR}/bud/multi-stage-builds/Dockerfile.mixed
  buildah rm ${cid}
  buildah rmi $(buildah --log-level=error images -q)
  run_buildah --log-level=error images -q
  expect_output ""
}

@test "bud-multi-stage-builds-small-as" {
  target=multi-stage-index
  buildah bud --signature-policy ${TESTSDIR}/policy.json -t ${target} -f ${TESTSDIR}/bud/multi-stage-builds-small-as/Dockerfile.index ${TESTSDIR}/bud/multi-stage-builds-small-as
  cid=$(buildah from ${target})
  root=$(buildah mount ${cid})
  cmp $root/Dockerfile.index ${TESTSDIR}/bud/multi-stage-builds-small-as/Dockerfile.index
  run test -s $root/etc/passwd
  [ "$status" -eq 0 ]
  buildah rm ${cid}
  buildah rmi -a
  run_buildah --log-level=error images -q
  expect_output ""

  target=multi-stage-name
  buildah bud --signature-policy ${TESTSDIR}/policy.json -t ${target} -f Dockerfile.name ${TESTSDIR}/bud/multi-stage-builds-small-as
  cid=$(buildah from ${target})
  root=$(buildah mount ${cid})
  cmp $root/Dockerfile.name ${TESTSDIR}/bud/multi-stage-builds-small-as/Dockerfile.name
  run test -s $root/etc/passwd
  [ "$status" -ne 0 ]
  buildah rm ${cid}
  buildah rmi $(buildah --log-level=error images -q)
  run_buildah --log-level=error images -q
  expect_output ""

  target=multi-stage-mixed
  buildah bud --signature-policy ${TESTSDIR}/policy.json -t ${target} -f ${TESTSDIR}/bud/multi-stage-builds-small-as/Dockerfile.mixed ${TESTSDIR}/bud/multi-stage-builds-small-as
  cid=$(buildah from ${target})
  root=$(buildah mount ${cid})
  cmp $root/Dockerfile.name ${TESTSDIR}/bud/multi-stage-builds-small-as/Dockerfile.name
  cmp $root/Dockerfile.index ${TESTSDIR}/bud/multi-stage-builds-small-as/Dockerfile.index
  cmp $root/Dockerfile.mixed ${TESTSDIR}/bud/multi-stage-builds-small-as/Dockerfile.mixed
  buildah rm ${cid}
  buildah rmi $(buildah --log-level=error images -q)
  run_buildah --log-level=error images -q
  expect_output ""
}

@test "bud-preserve-subvolumes" {
  # This Dockerfile needs us to be able to handle a working RUN instruction.
  if ! which runc ; then
    skip "no runc in PATH"
  fi
  target=volume-image
  buildah bud --signature-policy ${TESTSDIR}/policy.json -t ${target} ${TESTSDIR}/bud/preserve-volumes
  cid=$(buildah from ${target})
  root=$(buildah mount ${cid})
  test -s $root/vol/subvol/subsubvol/subsubvolfile
  run test -s $root/vol/subvol/subvolfile
  [ "$status" -ne 0 ]
  test -s $root/vol/volfile
  test -s $root/vol/Dockerfile
  test -s $root/vol/Dockerfile2
  run test -s $root/vol/anothervolfile
  [ "$status" -ne 0 ]
  buildah rm ${cid}
  buildah rmi -a
  run_buildah --log-level=error images -q
  expect_output ""
}

@test "bud-http-Dockerfile" {
  starthttpd ${TESTSDIR}/bud/from-scratch
  target=scratch-image
  buildah bud --signature-policy ${TESTSDIR}/policy.json -t ${target} http://0.0.0.0:${HTTP_SERVER_PORT}/Dockerfile
  stophttpd
  cid=$(buildah from ${target})
  buildah rm ${cid}
  buildah rmi $(buildah --log-level=error images -q)
  run_buildah --log-level=error images -q
  expect_output ""
}

@test "bud-http-context-with-Dockerfile" {
  starthttpd ${TESTSDIR}/bud/http-context
  target=scratch-image
  buildah bud --signature-policy ${TESTSDIR}/policy.json -t ${target} http://0.0.0.0:${HTTP_SERVER_PORT}/context.tar
  stophttpd
  cid=$(buildah from ${target})
  buildah rm ${cid}
  buildah rmi $(buildah --log-level=error images -q)
  run_buildah --log-level=error images -q
  expect_output ""
}

@test "bud-http-context-dir-with-Dockerfile-pre" {
  starthttpd ${TESTSDIR}/bud/http-context-subdir
  target=scratch-image
  buildah bud --signature-policy ${TESTSDIR}/policy.json -t ${target} -f context/Dockerfile http://0.0.0.0:${HTTP_SERVER_PORT}/context.tar
  stophttpd
  cid=$(buildah from ${target})
  buildah rm ${cid}
  buildah rmi $(buildah --log-level=error images -q)
  run_buildah --log-level=error images -q
  expect_output ""
}

@test "bud-http-context-dir-with-Dockerfile-post" {
  starthttpd ${TESTSDIR}/bud/http-context-subdir
  target=scratch-image
  buildah bud  --signature-policy ${TESTSDIR}/policy.json -t ${target} -f context/Dockerfile http://0.0.0.0:${HTTP_SERVER_PORT}/context.tar
  stophttpd
  cid=$(buildah from ${target})
  buildah rm ${cid}
  buildah rmi $(buildah --log-level=error images -q)
  run_buildah --log-level=error images -q
  expect_output ""
}

@test "bud-git-context" {
  # We need git and ssh to be around to handle cloning a repository.
  if ! which git ; then
    skip "no git in PATH"
  fi
  if ! which ssh ; then
    skip "no ssh in PATH"
  fi
  target=giturl-image
  # Any repo should do, but this one is small and is FROM: scratch.
  gitrepo=git://github.com/projectatomic/nulecule-library
  buildah bud --signature-policy ${TESTSDIR}/policy.json -t ${target} "${gitrepo}"
  cid=$(buildah from ${target})
  buildah rm ${cid}
  buildah rmi $(buildah --log-level=error images -q)
  run_buildah --log-level=error images -q
  expect_output ""
}

@test "bud-github-context" {
  target=github-image
  # Any repo should do, but this one is small and is FROM: scratch.
  gitrepo=github.com/projectatomic/nulecule-library
  buildah bud --signature-policy ${TESTSDIR}/policy.json -t ${target} "${gitrepo}"
  cid=$(buildah from ${target})
  buildah rm ${cid}
  buildah --log-level=error images -q
  buildah rmi $(buildah --log-level=error images -q)
  run_buildah --log-level=error images -q
  expect_output ""
}

@test "bud-additional-tags" {
  target=scratch-image
  target2=another-scratch-image
  target3=so-many-scratch-images
  buildah bud --signature-policy ${TESTSDIR}/policy.json -t ${target} -t docker.io/${target2} -t ${target3} ${TESTSDIR}/bud/from-scratch
  run_buildah --log-level=error images
  cid=$(buildah from ${target})
  buildah rm ${cid}
  cid=$(buildah from --signature-policy ${TESTSDIR}/policy.json library/${target2})
  buildah rm ${cid}
  cid=$(buildah from --signature-policy ${TESTSDIR}/policy.json ${target3}:latest)
  buildah rm ${cid}
  buildah rmi -f $(buildah --log-level=error images -q)
  run_buildah --log-level=error images -q
  expect_output ""
}

@test "bud-additional-tags-cached" {
  target=tagged-image
  target2=another-tagged-image
  target3=yet-another-tagged-image
  target4=still-another-tagged-image
  run_buildah bud --layers --signature-policy ${TESTSDIR}/policy.json -t ${target} ${TESTSDIR}/bud/addtl-tags
  run_buildah bud --layers --signature-policy ${TESTSDIR}/policy.json -t ${target2} -t ${target3} -t ${target4} ${TESTSDIR}/bud/addtl-tags
  run_buildah --log-level=error inspect -f '{{.FromImageID}}' busybox
  busyboxid="$output"
  run_buildah --log-level=error inspect -f '{{.FromImageID}}' ${target}
  targetid="$output"
  [ "$targetid" != "$busyboxid" ]
  run_buildah --log-level=error inspect -f '{{.FromImageID}}' ${target2}
  targetid2="$output"
  [ "$targetid2" = "$targetid" ]
  run_buildah --log-level=error inspect -f '{{.FromImageID}}' ${target3}
  targetid3="$output"
  [ "$targetid3" = "$targetid2" ]
  run_buildah --log-level=error inspect -f '{{.FromImageID}}' ${target4}
  targetid4="$output"
  [ "$targetid4" = "$targetid3" ]
}

@test "bud-volume-perms" {
  # This Dockerfile needs us to be able to handle a working RUN instruction.
  if ! which runc ; then
    skip "no runc in PATH"
  fi
  target=volume-image
  buildah bud --signature-policy ${TESTSDIR}/policy.json -t ${target} ${TESTSDIR}/bud/volume-perms
  cid=$(buildah from --signature-policy ${TESTSDIR}/policy.json ${target})
  root=$(buildah mount ${cid})
  run test -s $root/vol/subvol/subvolfile
  [ "$status" -ne 0 ]
  run stat -c %f $root/vol/subvol
  echo "$output"
  [ "$status" -eq 0 ]
  [ "$output" = 41ed ]
  buildah rm ${cid}
  buildah rmi -a
  run_buildah --log-level=error images -q
  expect_output ""
}

@test "bud-from-glob" {
  target=alpine-image
  buildah bud --signature-policy ${TESTSDIR}/policy.json -t ${target} -f Dockerfile2.glob ${TESTSDIR}/bud/from-multiple-files
  cid=$(buildah from --signature-policy ${TESTSDIR}/policy.json ${target})
  root=$(buildah mount ${cid})
  cmp $root/Dockerfile1.alpine ${TESTSDIR}/bud/from-multiple-files/Dockerfile1.alpine
  cmp $root/Dockerfile2.withfrom ${TESTSDIR}/bud/from-multiple-files/Dockerfile2.withfrom
  buildah rm ${cid}
  buildah rmi -a
  run_buildah --log-level=error images -q
  expect_output ""
}

@test "bud-maintainer" {
  target=alpine-image
  buildah bud --signature-policy ${TESTSDIR}/policy.json -t ${target} ${TESTSDIR}/bud/maintainer
  run_buildah --log-level=error inspect --type=image --format '{{.Docker.Author}}' ${target}
  expect_output "kilroy"
  run_buildah --log-level=error inspect --type=image --format '{{.OCIv1.Author}}' ${target}
  expect_output "kilroy"
  buildah rmi -a
  run_buildah --log-level=error images -q
  expect_output ""
}

@test "bud-unrecognized-instruction" {
  target=alpine-image
  run_buildah 1 bud --signature-policy ${TESTSDIR}/policy.json -t ${target} ${TESTSDIR}/bud/unrecognized
  expect_output --substring "BOGUS"
  buildah rmi $(buildah --log-level=error images -q)
  run_buildah --log-level=error images -q
  expect_output ""
}

@test "bud-shell" {
  target=alpine-image
  buildah bud --format docker --signature-policy ${TESTSDIR}/policy.json -t ${target} ${TESTSDIR}/bud/shell
  run_buildah --log-level=error inspect --type=image --format '{{printf "%q" .Docker.Config.Shell}}' ${target}
  expect_output '["/bin/sh" "-c"]' ".Docker.Config.Shell (original)"
  ctr=$(buildah from --signature-policy ${TESTSDIR}/policy.json ${target})
  run_buildah --log-level=error config --shell "/bin/bash -c" ${ctr}
  run_buildah --log-level=error inspect --type=container --format '{{printf "%q" .Docker.Config.Shell}}' ${ctr}
  expect_output '["/bin/bash" "-c"]' ".Docker.Config.Shell (changed)"
  buildah rm ${ctr}
  buildah rmi -a
  run_buildah --log-level=error images -q
  expect_output ""
}

@test "bud-shell during build in Docker format" {
  target=alpine-image
  run_buildah bud --format docker --signature-policy ${TESTSDIR}/policy.json -t ${target} -f ${TESTSDIR}/bud/shell/Dockerfile.build-shell-default ${TESTSDIR}/bud/shell
  expect_output --substring "SHELL=/bin/sh"
  buildah rmi -a
  run_buildah --log-level=error images -q
  expect_output ""
}

@test "bud-shell during build in OCI format" {
  target=alpine-image
  run_buildah bud --signature-policy ${TESTSDIR}/policy.json -t ${target} -f ${TESTSDIR}/bud/shell/Dockerfile.build-shell-default ${TESTSDIR}/bud/shell
  expect_output --substring "SHELL=/bin/sh"
  buildah rmi -a
  run_buildah --log-level=error images -q
  expect_output ""
}

@test "bud-shell changed during build in Docker format" {
  target=ubuntu-image
  run_buildah bud --format docker --signature-policy ${TESTSDIR}/policy.json -t ${target} -f ${TESTSDIR}/bud/shell/Dockerfile.build-shell-custom ${TESTSDIR}/bud/shell
  expect_output --substring "SHELL=/bin/bash"
  buildah rmi -a
  run_buildah --log-level=error images -q
  expect_output ""
}

@test "bud-shell changed during build in OCI format" {
  target=ubuntu-image
  run_buildah bud --signature-policy ${TESTSDIR}/policy.json -t ${target} -f ${TESTSDIR}/bud/shell/Dockerfile.build-shell-custom ${TESTSDIR}/bud/shell
  expect_output --substring "SHELL=/bin/sh"
  buildah rmi -a
  run_buildah --log-level=error images -q
  expect_output ""
}

@test "bud with symlinks" {
  target=alpine-image
  run_buildah bud --signature-policy ${TESTSDIR}/policy.json -t ${target} ${TESTSDIR}/bud/symlink
  cid=$(buildah from --signature-policy ${TESTSDIR}/policy.json ${target})
  root=$(buildah mount ${cid})
  run ls $root/data/log
  echo "$output"
  [ "$status" -eq 0 ]
  [[ "$output" =~ test ]]
  [[ "$output" =~ blah.txt ]]
  run ls -al $root
  echo "$output"
  [ "$status" -eq 0 ]
  [[ "$output" =~ "test-log -> /data/log" ]]
  [[ "$output" =~ "blah -> /test-log" ]]
  buildah rm ${cid}
  buildah rmi ${target}
}

@test "bud with symlinks to relative path" {
  target=alpine-image
  run_buildah bud --signature-policy ${TESTSDIR}/policy.json -t ${target} -f Dockerfile.relative-symlink ${TESTSDIR}/bud/symlink
  cid=$(buildah from --signature-policy ${TESTSDIR}/policy.json ${target})
  root=$(buildah mount ${cid})
  run ls $root/log
  echo "$output"
  [ "$status" -eq 0 ]
  [[ "$output" =~ test ]]
  run ls -al $root
  echo "$output"
  [ "$status" -eq 0 ]
  [[ "$output" =~ "test-log -> ../log" ]]
  test -r $root/var/data/empty
  buildah rm ${cid}
  buildah rmi ${target}
}

@test "bud with multiple symlinks in a path" {
  target=alpine-image
  run_buildah bud --signature-policy ${TESTSDIR}/policy.json -t ${target} -f ${TESTSDIR}/bud/symlink/Dockerfile.multiple-symlinks ${TESTSDIR}/bud/symlink
  cid=$(buildah from --signature-policy ${TESTSDIR}/policy.json ${target})
  root=$(buildah mount ${cid})
  run ls $root/data/log
  echo "$output"
  [ "$status" -eq 0 ]
  [[ "$output" =~ bin ]]
  [[ "$output" =~ blah.txt ]]
  run ls -al $root/myuser
  echo "$output"
  [ "$status" -eq 0 ]
  [[ "$output" =~ "log -> /test" ]]
  run ls -al $root/test
  echo "$output"
  [ "$status" -eq 0 ]
  [[ "$output" =~ "bar -> /test-log" ]]
  run ls -al $root/test-log
  echo "$output"
  [ "$status" -eq 0 ]
  [[ "$output" =~ "foo -> /data/log" ]]
  buildah rm ${cid}
  buildah rmi ${target}
}

@test "bud with multiple symlink pointing to itself" {
  target=alpine-image
  run_buildah 1 bud --signature-policy ${TESTSDIR}/policy.json -t ${target} -f ${TESTSDIR}/bud/symlink/Dockerfile.symlink-points-to-itself ${TESTSDIR}/bud/symlink
}

@test "bud multi-stage with symlink to absolute path" {
  target=ubuntu-image
  run_buildah bud --signature-policy ${TESTSDIR}/policy.json -t ${target} -f Dockerfile.absolute-symlink ${TESTSDIR}/bud/symlink
  cid=$(buildah from --signature-policy ${TESTSDIR}/policy.json ${target})
  root=$(buildah mount ${cid})
  run ls $root/bin
  echo "$output"
  [ "$status" -eq 0 ]
  [[ "$output" =~ myexe ]]
  run cat $root/bin/myexe
  [ "$status" -eq 0 ]
  [[ "$output" == "symlink-test" ]]
  buildah rm ${cid}
  buildah rmi ${target}
}

@test "bud multi-stage with dir symlink to absolute path" {
  target=ubuntu-image
  run_buildah bud --signature-policy ${TESTSDIR}/policy.json -t ${target} -f Dockerfile.absolute-dir-symlink ${TESTSDIR}/bud/symlink
  cid=$(buildah from --signature-policy ${TESTSDIR}/policy.json ${target})
  root=$(buildah mount ${cid})
  run ls $root/data
  echo "$output"
  [ "$status" -eq 0 ]
  [[ "$output" =~ myexe ]]
  buildah rm ${cid}
  buildah rmi ${target}
}

@test "bud with ENTRYPOINT and RUN" {
  target=alpine-image
  run_buildah bud --signature-policy ${TESTSDIR}/policy.json -t ${target} -f Dockerfile.entrypoint-run ${TESTSDIR}/bud/run-scenarios
  expect_output --substring "unique.test.string"
  cid=$(buildah from --signature-policy ${TESTSDIR}/policy.json ${target})
  buildah rm ${cid}
  buildah rmi ${target}
}

@test "bud with ENTRYPOINT and empty RUN" {
  target=alpine-image
  run_buildah 1 bud --signature-policy ${TESTSDIR}/policy.json -t ${target} -f Dockerfile.entrypoint-empty-run ${TESTSDIR}/bud/run-scenarios
  expect_output --substring "error building at step"
}

@test "bud with CMD and RUN" {
  target=alpine-image
  run_buildah bud --signature-policy ${TESTSDIR}/policy.json -t ${target} -f ${TESTSDIR}/bud/run-scenarios/Dockerfile.cmd-run ${TESTSDIR}/bud/run-scenarios
  expect_output --substring "unique.test.string"
  cid=$(buildah from --signature-policy ${TESTSDIR}/policy.json ${target})
  buildah rm ${cid}
  buildah rmi ${target}
}

@test "bud with CMD and empty RUN" {
  target=alpine-image
  run_buildah 1 bud --signature-policy ${TESTSDIR}/policy.json -t ${target} -f Dockerfile.cmd-empty-run ${TESTSDIR}/bud/run-scenarios
  expect_output --substring "error building at step"
}

@test "bud with ENTRYPOINT, CMD and RUN" {
  target=alpine-image
  run_buildah bud --signature-policy ${TESTSDIR}/policy.json -t ${target} -f ${TESTSDIR}/bud/run-scenarios/Dockerfile.entrypoint-cmd-run ${TESTSDIR}/bud/run-scenarios
  expect_output --substring "unique.test.string"
  cid=$(buildah from --signature-policy ${TESTSDIR}/policy.json ${target})
  buildah rm ${cid}
  buildah rmi ${target}
}

@test "bud with ENTRYPOINT, CMD and empty RUN" {
  target=alpine-image
  run_buildah 1 bud --signature-policy ${TESTSDIR}/policy.json -t ${target} -f ${TESTSDIR}/bud/run-scenarios/Dockerfile.entrypoint-cmd-empty-run ${TESTSDIR}/bud/run-scenarios
  expect_output --substring "error building at step"
}

# Determines if a variable set with ENV is available to following commands in the Dockerfile
@test "bud access ENV variable defined in same source file" {
  target=env-image
  run_buildah bud --signature-policy ${TESTSDIR}/policy.json -t ${target} -f ${TESTSDIR}/bud/env/Dockerfile.env-same-file ${TESTSDIR}/bud/env
  expect_output --substring ":unique.test.string:"
  cid=$(buildah from --signature-policy ${TESTSDIR}/policy.json ${target})
  buildah rm ${cid}
  buildah rmi ${target}
}

# Determines if a variable set with ENV in an image is available to commands in downstream Dockerfile
@test "bud access ENV variable defined in FROM image" {
  from_target=env-from-image
  target=env-image
  run_buildah bud --signature-policy ${TESTSDIR}/policy.json -t ${from_target} -f ${TESTSDIR}/bud/env/Dockerfile.env-same-file ${TESTSDIR}/bud/env
  run_buildah bud --signature-policy ${TESTSDIR}/policy.json -t ${target} -f ${TESTSDIR}/bud/env/Dockerfile.env-from-image ${TESTSDIR}/bud/env
  expect_output --substring "@unique.test.string@"
  from_cid=$(buildah from ${from_target})
  cid=$(buildah from ${target})
  buildah rm ${from_cid} ${cid}
  buildah rmi -a -f
}

@test "bud ENV preserves special characters after commit" {
  from_target=special-chars
  run_buildah bud --signature-policy ${TESTSDIR}/policy.json -t ${from_target} -f ${TESTSDIR}/bud/env/Dockerfile.special-chars ${TESTSDIR}/bud/env
  cid=$(buildah from ${from_target})
  run_buildah run ${cid} env
  expect_output --substring "LIB=\\$\(PREFIX\)/lib"
  buildah rm ${cid}
  buildah rmi -a -f
}

@test "bud with Dockerfile from valid URL" {
  target=url-image
  url=https://raw.githubusercontent.com/containers/buildah/master/tests/bud/from-scratch/Dockerfile
  run_buildah bud --signature-policy ${TESTSDIR}/policy.json -t ${target} ${url}
  cid=$(buildah from ${target})
  buildah rm ${cid}
  buildah rmi ${target}
}

@test "bud with Dockerfile from invalid URL" {
  target=url-image
  url=https://raw.githubusercontent.com/containers/buildah/master/tests/bud/from-scratch/Dockerfile.bogus
  run_buildah 1 bud --signature-policy ${TESTSDIR}/policy.json -t ${target} ${url}
}

# When provided with a -f flag and directory, buildah will look for the alternate Dockerfile name in the supplied directory
@test "bud with -f flag, alternate Dockerfile name" {
  target=fileflag-image
  run_buildah bud --signature-policy ${TESTSDIR}/policy.json -t ${target} -f Dockerfile.noop-flags ${TESTSDIR}/bud/run-scenarios
  cid=$(buildah from ${target})
  buildah rm ${cid}
  buildah rmi ${target}
}

# Following flags are configured to result in noop but should not affect buildiah bud behavior
@test "bud with --cache-from noop flag" {
  target=noop-image
  run_buildah bud --cache-from=invalidimage --signature-policy ${TESTSDIR}/policy.json -t ${target} -f Dockerfile.noop-flags ${TESTSDIR}/bud/run-scenarios
  cid=$(buildah from ${target})
  buildah rm ${cid}
  buildah rmi ${target}
}

@test "bud with --compress noop flag" {
  target=noop-image
  run_buildah bud --compress --signature-policy ${TESTSDIR}/policy.json -t ${target} -f Dockerfile.noop-flags ${TESTSDIR}/bud/run-scenarios
  cid=$(buildah from ${target})
  buildah rm ${cid}
  buildah rmi ${target}
}

@test "bud with --cpu-shares flag, no argument" {
  target=bud-flag
  run_buildah 1 bud --cpu-shares --signature-policy ${TESTSDIR}/policy.json -t ${target} -f ${TESTSDIR}/bud/from-scratch/Dockerfile ${TESTSDIR}/bud/from-scratch
}

@test "bud with --cpu-shares flag, invalid argument" {
  target=bud-flag
  run_buildah 1 bud --cpu-shares bogus --signature-policy ${TESTSDIR}/policy.json -t ${target} -f ${TESTSDIR}/bud/from-scratch/Dockerfile ${TESTSDIR}/bud/from-scratch
  expect_output --substring "invalid argument \"bogus\" for "
}

@test "bud with --cpu-shares flag, valid argument" {
  target=bud-flag
  run_buildah bud --cpu-shares 2 --signature-policy ${TESTSDIR}/policy.json -t ${target} -f ${TESTSDIR}/bud/from-scratch/Dockerfile ${TESTSDIR}/bud/from-scratch
  cid=$(buildah from ${target})
  buildah rm ${cid}
  buildah rmi ${target}
}

@test "bud with --cpu-shares short flag (-c), no argument" {
  target=bud-flag
  run_buildah 1 bud -c --signature-policy ${TESTSDIR}/policy.json -t ${target} -f ${TESTSDIR}/bud/from-scratch/Dockerfile ${TESTSDIR}/bud/from-scratch
}

@test "bud with --cpu-shares short flag (-c), invalid argument" {
  target=bud-flag
  run_buildah 1 bud -c bogus --signature-policy ${TESTSDIR}/policy.json -t ${target} -f ${TESTSDIR}/bud/from-scratch/Dockerfile ${TESTSDIR}/bud/from-scratch
  expect_output --substring "invalid argument \"bogus\" for "
}

@test "bud with --cpu-shares short flag (-c), valid argument" {
  target=bud-flag
  run_buildah bud -c 2 --signature-policy ${TESTSDIR}/policy.json -t ${target} ${TESTSDIR}/bud/from-scratch
  cid=$(buildah from ${target})
  buildah rm ${cid}
  buildah rmi ${target}
}

@test "bud-onbuild" {
  target=onbuild
  buildah bud --format docker --signature-policy ${TESTSDIR}/policy.json -t ${target} ${TESTSDIR}/bud/onbuild
  run_buildah --log-level=error inspect --format '{{printf "%q" .Docker.Config.OnBuild}}' ${target}
  expect_output '["RUN touch /onbuild1" "RUN touch /onbuild2"]'
  cid=$(buildah from ${target})
  root=$(buildah mount ${cid})
  run ls ${root}/onbuild1 ${root}/onbuild2
  echo "$output"
  [ "$status" -eq 0 ]
  buildah umount ${cid}
  buildah rm ${cid}

  target=onbuild-image2
  buildah bud --format docker --signature-policy ${TESTSDIR}/policy.json -t ${target} -f Dockerfile1 ${TESTSDIR}/bud/onbuild
  run_buildah --log-level=error inspect --format '{{printf "%q" .Docker.Config.OnBuild}}' ${target}
  expect_output '["RUN touch /onbuild3"]'
  cid=$(buildah from ${target})
  root=$(buildah mount ${cid})
  run ls ${root}/onbuild1 ${root}/onbuild2 ${root}/onbuild3
  echo "$output"
  [ "$status" -eq 0 ]
  buildah umount ${cid}

  run_buildah --log-level=error config --onbuild "RUN touch /onbuild4" ${cid}

  target=onbuild-image3
  buildah commit --signature-policy ${TESTSDIR}/policy.json --format docker ${cid} ${target}
  run_buildah --log-level=error inspect --format '{{printf "%q" .Docker.Config.OnBuild}}' ${target}
  expect_output '["RUN touch /onbuild4"]'
  buildah rm ${cid}
  buildah rmi --all
}

@test "bud-onbuild-layers" {
  target=onbuild
  buildah bud --format docker --signature-policy ${TESTSDIR}/policy.json --layers -t ${target} -f Dockerfile2 ${TESTSDIR}/bud/onbuild
  run_buildah --log-level=error inspect --format '{{printf "%q" .Docker.Config.OnBuild}}' ${target}
  expect_output '["RUN touch /onbuild1" "RUN touch /onbuild2"]'
}

@test "bud-logfile" {
  rm -f ${TESTDIR}/logfile
  run_buildah bud --logfile ${TESTDIR}/logfile --signature-policy ${TESTSDIR}/policy.json ${TESTSDIR}/bud/preserve-volumes
  expect_output ""
  test -s ${TESTDIR}/logfile
}

@test "bud with ARGS" {
  target=alpine-image
  run_buildah --log-level=error bud -q --signature-policy ${TESTSDIR}/policy.json -t ${target} -f Dockerfile.args ${TESTSDIR}/bud/run-scenarios
  expect_output --substring "arg_value"
}

@test "bud with unused ARGS" {
  target=alpine-image
  run_buildah --log-level=error bud -q --signature-policy ${TESTSDIR}/policy.json -t ${target} -f Dockerfile.multi-args --build-arg USED_ARG=USED_VALUE ${TESTSDIR}/bud/run-scenarios
  expect_output --substring "USED_VALUE"
  [[ ! "$output" =~ "one or more build args were not consumed: [UNUSED_ARG]" ]]
  run_buildah --log-level=error bud -q --signature-policy ${TESTSDIR}/policy.json -t ${target} -f Dockerfile.multi-args --build-arg USED_ARG=USED_VALUE --build-arg UNUSED_ARG=whaaaat ${TESTSDIR}/bud/run-scenarios
  expect_output --substring "USED_VALUE"
  expect_output --substring "one or more build args were not consumed: \[UNUSED_ARG\]"
}

@test "bud with multi-value ARGS" {
  target=alpine-image
  run_buildah --log-level=error bud -q --signature-policy ${TESTSDIR}/policy.json -t ${target} -f Dockerfile.multi-args --build-arg USED_ARG=plugin1,plugin2,plugin3 ${TESTSDIR}/bud/run-scenarios
  expect_output --substring "plugin1,plugin2,plugin3"
  [[ ! "$output" =~ "one or more build args were not consumed: [UNUSED_ARG]" ]]
}

@test "bud-from-stdin" {
  target=scratch-image
  cat ${TESTSDIR}/bud/from-multiple-files/Dockerfile1.scratch | buildah bud --signature-policy ${TESTSDIR}/policy.json -t ${target} -f - ${TESTSDIR}/bud/from-multiple-files
  cid=$(buildah from ${target})
  root=$(buildah mount ${cid})
  run test -s $root/Dockerfile1
  echo "$output"
  [ "$status" -eq 0 ]
  buildah rm ${cid}
  buildah rmi $(buildah --log-level=error images -q)
  run_buildah --log-level=error images -q
  expect_output ""
}

@test "bud with preprocessor" {
  target=alpine-image
  run_buildah --log-level=error bud -q --signature-policy ${TESTSDIR}/policy.json -t ${target} -f Decomposed.in ${TESTSDIR}/bud/preprocess
}

@test "bud with preprocessor error" {
  target=alpine-image
  run_buildah 1 --log-level=error bud -q --signature-policy ${TESTSDIR}/policy.json -t ${target} -f Error.in ${TESTSDIR}/bud/preprocess
}

@test "bud-with-rejected-name" {
  target=ThisNameShouldBeRejected
  run_buildah 1 --log-level=error bud -q --signature-policy ${TESTSDIR}/policy.json -t ${target} ${TESTSDIR}/bud/from-scratch
  expect_output --substring "must be lower"
}

@test "bud with chown copy" {
  imgName=alpine-image
  ctrName=alpine-chown
  run_buildah --log-level=error bud --signature-policy ${TESTSDIR}/policy.json -t ${imgName} ${TESTSDIR}/bud/copy-chown
  expect_output --substring "user:2367 group:3267"
  run_buildah --log-level=error from --name ${ctrName} ${imgName}
  run_buildah --log-level=error run alpine-chown -- stat -c '%u' /tmp/copychown.txt
  # Validate that output starts with "2367"
  expect_output --substring "2367"

  run_buildah --log-level=error run alpine-chown -- stat -c '%g' /tmp/copychown.txt
  # Validate that output starts with "3267"
  expect_output --substring "3267"
}

@test "bud with chown add" {
  imgName=alpine-image
  ctrName=alpine-chown
  run_buildah --log-level=error bud --signature-policy ${TESTSDIR}/policy.json -t ${imgName} ${TESTSDIR}/bud/add-chown
  expect_output --substring "user:2367 group:3267"
  run_buildah --log-level=error from --name ${ctrName} ${imgName}
  run_buildah --log-level=error run alpine-chown -- stat -c '%u' /tmp/addchown.txt
  # Validate that output starts with "2367"
  expect_output --substring "2367"

  run_buildah --log-level=error run alpine-chown -- stat -c '%g' /tmp/addchown.txt
  # Validate that output starts with "3267"
  expect_output --substring "3267"
}

@test "bud with ADD file construct" {
  buildah --log-level=error bud --signature-policy ${TESTSDIR}/policy.json -t test1 ${TESTSDIR}/bud/add-file
  run_buildah --log-level=error images -a
  expect_output --substring "test1"

  ctr=$(buildah --log-level=error from --signature-policy ${TESTSDIR}/policy.json test1)
  run_buildah --log-level=error containers -a
  expect_output --substring "test1"

  run_buildah --log-level=error run $ctr ls /var/file2
  expect_output --substring "/var/file2"
}

@test "bud with COPY of single file creates absolute path with correct permissions" {
  imgName=ubuntu-image
  ctrName=ubuntu-copy
  run_buildah --log-level=error bud --signature-policy ${TESTSDIR}/policy.json -t ${imgName} ${TESTSDIR}/bud/copy-create-absolute-path
  expect_output --substring "permissions=755"

  run_buildah --log-level=error from --name ${ctrName} ${imgName}
  run_buildah --log-level=error run ${ctrName} -- stat -c "%a" /usr/lib/python3.7/distutils
  expect_output --substring "755"
}

@test "bud with COPY of single file creates relative path with correct permissions" {
  imgName=ubuntu-image
  ctrName=ubuntu-copy
  run_buildah --log-level=error bud --signature-policy ${TESTSDIR}/policy.json -t ${imgName} ${TESTSDIR}/bud/copy-create-relative-path
  expect_output --substring "permissions=755"

  run_buildah --log-level=error from --name ${ctrName} ${imgName}
  run_buildah --log-level=error run ${ctrName} -- stat -c "%a" lib/custom
  expect_output --substring "755"
}

@test "bud with ADD of single file creates absolute path with correct permissions" {
  imgName=ubuntu-image
  ctrName=ubuntu-copy
  run_buildah --log-level=error bud --signature-policy ${TESTSDIR}/policy.json -t ${imgName} ${TESTSDIR}/bud/add-create-absolute-path
  expect_output --substring "permissions=755"

  run_buildah --log-level=error from --name ${ctrName} ${imgName}
  run_buildah --log-level=error run ${ctrName} -- stat -c "%a" /usr/lib/python3.7/distutils
  expect_output --substring "755"
}

@test "bud with ADD of single file creates relative path with correct permissions" {
  imgName=ubuntu-image
  ctrName=ubuntu-copy
  run_buildah --log-level=error bud --signature-policy ${TESTSDIR}/policy.json -t ${imgName} ${TESTSDIR}/bud/add-create-relative-path
  expect_output --substring "permissions=755"

  run_buildah --log-level=error from --name ${ctrName} ${imgName}
  run_buildah --log-level=error run ${ctrName} -- stat -c "%a" lib/custom
  expect_output --substring "755"
}

@test "bud multi-stage COPY creates absolute path with correct permissions" {
  imgName=ubuntu-image
  ctrName=ubuntu-copy
  run_buildah --log-level=error bud --signature-policy ${TESTSDIR}/policy.json -f ${TESTSDIR}/bud/copy-multistage-paths/Dockerfile.absolute -t ${imgName} ${TESTSDIR}/bud/copy-multistage-paths
  expect_output --substring "permissions=755"

  run_buildah --log-level=error from --name ${ctrName} ${imgName}
  run_buildah --log-level=error run ${ctrName} -- stat -c "%a" /my/bin
  expect_output --substring "755"
}

@test "bud multi-stage COPY creates relative path with correct permissions" {
  imgName=ubuntu-image
  ctrName=ubuntu-copy
  run_buildah --log-level=error bud --signature-policy ${TESTSDIR}/policy.json -f ${TESTSDIR}/bud/copy-multistage-paths/Dockerfile.relative -t ${imgName} ${TESTSDIR}/bud/copy-multistage-paths
  expect_output --substring "permissions=755"

  run_buildah --log-level=error from --name ${ctrName} ${imgName}
  run_buildah --log-level=error run ${ctrName} -- stat -c "%a" my/bin
  expect_output --substring "755"
}

@test "bud COPY to root succeeds" {
  run_buildah --log-level=error bud --signature-policy ${TESTSDIR}/policy.json ${TESTSDIR}/bud/copy-root
}

@test "bud with FROM AS construct" {
  buildah bud --signature-policy ${TESTSDIR}/policy.json -t test1 ${TESTSDIR}/bud/from-as
  run_buildah --log-level=error images -a
  expect_output --substring "test1"

  ctr=$(buildah --log-level=error from --signature-policy ${TESTSDIR}/policy.json test1)
  run_buildah --log-level=error containers -a
  expect_output --substring "test1"

  run_buildah inspect --format "{{.Docker.ContainerConfig.Env}}" --type image test1
  expect_output --substring "LOCAL=/1"
}

@test "bud with FROM AS construct with layers" {
  buildah bud --layers --signature-policy ${TESTSDIR}/policy.json -t test1 ${TESTSDIR}/bud/from-as
  run_buildah --log-level=error images -a
  expect_output --substring "test1"

  ctr=$(buildah --log-level=error from --signature-policy ${TESTSDIR}/policy.json test1)
  run_buildah --log-level=error containers -a
  expect_output --substring "test1"

  run_buildah inspect --format "{{.Docker.ContainerConfig.Env}}" --type image test1
  expect_output --substring "LOCAL=/1"
}

@test "bud with FROM AS skip FROM construct" {
  run_buildah --log-level=error bud --signature-policy ${TESTSDIR}/policy.json -t test1 -f ${TESTSDIR}/bud/from-as/Dockerfile.skip ${TESTSDIR}/bud/from-as
  expect_output --substring "LOCAL=/1"
  expect_output --substring "LOCAL2=/2"

  run_buildah --log-level=error images -a
  expect_output --substring "test1"

  ctr=$(buildah --log-level=error from --signature-policy ${TESTSDIR}/policy.json test1)
  run_buildah --log-level=error containers -a
  expect_output --substring "test1"

  mnt=$(buildah mount $ctr)
  run test -e $mnt/1
  [ "${status}" -eq 0 ]
  run test -e $mnt/2
  [ "${status}" -ne 0 ]

  run_buildah --log-level=error inspect --format "{{.Docker.ContainerConfig.Env}}" --type image test1
  expect_output "[PATH=/usr/local/sbin:/usr/local/bin:/usr/sbin:/usr/bin:/sbin:/bin LOCAL=/1]"
}

@test "bud with symlink Dockerfile not specified in file" {
  target=alpine-image
  run_buildah bud --signature-policy ${TESTSDIR}/policy.json -t ${target} -f ${TESTSDIR}/bud/symlink ${TESTSDIR}/bud/symlink
  expect_output --substring "FROM alpine"
}

@test "bud with dir for file but no Dockerfile in dir" {
  target=alpine-image
  run_buildah 1 bud --signature-policy ${TESTSDIR}/policy.json -t ${target} -f ${TESTSDIR}/bud/empty-dir ${TESTSDIR}/bud/empty-dir
  expect_output --substring "no such file or directory"
}

@test "bud with bad dir Dockerfile" {
  target=alpine-image
  run_buildah 1 bud --signature-policy ${TESTSDIR}/policy.json -t ${target} -f ${TESTSDIR}/baddirname ${TESTSDIR}/baddirname
  expect_output --substring "no such file or directory"
}

@test "bud with ARG before FROM default value" {
  target=leading-args-default
  run_buildah bud --signature-policy ${TESTSDIR}/policy.json -t ${target} -f ${TESTSDIR}/bud/leading-args/Dockerfile ${TESTSDIR}/bud/leading-args
}

@test "bud with ARG before FROM" {
  target=leading-args
  run_buildah bud --signature-policy ${TESTSDIR}/policy.json -t ${target} --build-arg=VERSION=musl -f ${TESTSDIR}/bud/leading-args/Dockerfile ${TESTSDIR}/bud/leading-args
}

@test "bud-with-healthcheck" {
  target=alpine-image
  buildah --log-level=error bud -q --signature-policy ${TESTSDIR}/policy.json -t ${target} --format docker ${TESTSDIR}/bud/healthcheck
  run_buildah --log-level=error inspect -f '{{printf "%q" .Docker.Config.Healthcheck.Test}} {{printf "%d" .Docker.Config.Healthcheck.StartPeriod}} {{printf "%d" .Docker.Config.Healthcheck.Interval}} {{printf "%d" .Docker.Config.Healthcheck.Timeout}} {{printf "%d" .Docker.Config.Healthcheck.Retries}}' ${target}
  second=1000000000
  threeseconds=$(( 3 * $second ))
  fiveminutes=$(( 5 * 60 * $second ))
  tenminutes=$(( 10 * 60 * $second ))
  expect_output '["CMD-SHELL" "curl -f http://localhost/ || exit 1"]'" $tenminutes $fiveminutes $threeseconds 4" "Healthcheck config"
}

@test "bud with unused build arg" {
  target=busybox-image
  run_buildah bud --signature-policy ${TESTSDIR}/policy.json -t ${target} --build-arg foo=bar --build-arg foo2=bar2 -f ${TESTSDIR}/bud/build-arg ${TESTSDIR}/bud/build-arg
  expect_output --substring "one or more build args were not consumed: \[foo2\]"
  run_buildah bud --signature-policy ${TESTSDIR}/policy.json -t ${target} --build-arg IMAGE=alpine -f ${TESTSDIR}/bud/build-arg/Dockerfile2 ${TESTSDIR}/bud/build-arg
  ! expect_output --substring "one or more build args were not consumed: \[IMAGE\]"
  expect_output --substring "FROM alpine"
}

@test "bud with copy-from and cache" {
  target=busybox-image
  run_buildah bud --signature-policy ${TESTSDIR}/policy.json --layers --iidfile ${TESTDIR}/iid1 -f ${TESTSDIR}/bud/copy-from/Dockerfile2 ${TESTSDIR}/bud/copy-from
  cat ${TESTDIR}/iid1
  test -s ${TESTDIR}/iid1
  run_buildah bud --signature-policy ${TESTSDIR}/policy.json --layers --iidfile ${TESTDIR}/iid2 -f ${TESTSDIR}/bud/copy-from/Dockerfile2 ${TESTSDIR}/bud/copy-from
  cat ${TESTDIR}/iid2
  test -s ${TESTDIR}/iid2
  cmp ${TESTDIR}/iid1 ${TESTDIR}/iid2
}

@test "bud with copy-from in Dockerfile no prior FROM" {
  target=php-image
  run_buildah bud --signature-policy ${TESTSDIR}/policy.json -t ${target} -f ${TESTSDIR}/bud/copy-from ${TESTSDIR}/bud/copy-from

  ctr=$(buildah --log-level=error from --signature-policy ${TESTSDIR}/policy.json ${target})
  mnt=$(buildah --log-level=error mount ${ctr})

  run test -e $mnt/usr/local/bin/composer
  echo "$output"
  [ "$status" -eq 0 ]
}

@test "bud-target" {
  target=target
  run_buildah bud --log-level=error --signature-policy ${TESTSDIR}/policy.json -t ${target} --target mytarget ${TESTSDIR}/bud/target
  expect_output --substring "STEP 1: FROM ubuntu:latest"
  expect_output --substring "STEP 3: FROM alpine:latest AS mytarget"
  cid=$(buildah from ${target})
  root=$(buildah mount ${cid})
  run ls ${root}/2
  echo "$output"
  [ "$status" -eq 0 ]
  run ls ${root}/3
  [ "$status" -ne 0 ]
  buildah umount ${cid}
  buildah rm ${cid}
}

@test "bud-no-target-name" {
  run_buildah bud --signature-policy ${TESTSDIR}/policy.json ${TESTSDIR}/bud/maintainer
}

@test "bud-multi-stage-nocache-nocommit" {
  # pull the base image directly, so that we don't record it being written to local storage in the next step
  run_buildah pull --signature-policy ${TESTSDIR}/policy.json alpine
  # okay, build an image with two stages
  run_buildah bud --signature-policy ${TESTSDIR}/policy.json -f ${TESTSDIR}/bud/multi-stage-builds/Dockerfile.name ${TESTSDIR}/bud/multi-stage-builds
  # debug messages should only record us creating one new image: the one for the second stage, since we don't base anything on the first
  run grep "created new image ID" <<< "$output"
  echo "$output"
  test "${#lines[@]}" -eq 1
}

@test "bud-multi-stage-cache-nocontainer" {
  # first time through, quite normal
  run_buildah bud --layers -t base --signature-policy ${TESTSDIR}/policy.json -f ${TESTSDIR}/bud/multi-stage-builds/Dockerfile.rebase ${TESTSDIR}/bud/multi-stage-builds
  # second time through, everything should be cached, and we shouldn't create a container based on the final image
  run_buildah bud --layers -t base --signature-policy ${TESTSDIR}/policy.json -f ${TESTSDIR}/bud/multi-stage-builds/Dockerfile.rebase ${TESTSDIR}/bud/multi-stage-builds
  # skip everything up through the final COMMIT step, and make sure we didn't log a "Container ID:" after it
  run sed '0,/COMMIT base/ d' <<< "$output"
  echo "$output"
  test "${#lines[@]}" -gt 1
  run grep "Container ID:" <<< "$output"
  echo "$output"
  test "${#lines[@]}" -eq 0
}

@test "bud copy to symlink" {
  target=alpine-image
  ctr=alpine-ctr
  run_buildah --log-level=error bud --signature-policy ${TESTSDIR}/policy.json -t ${target} ${TESTSDIR}/bud/dest-symlink
  expect_output --substring "STEP 5: RUN ln -s "

  run_buildah --log-level=error from --signature-policy ${TESTSDIR}/policy.json --name=${ctr} ${target}
  expect_output --substring ${ctr}

  run_buildah --log-level=error run ${ctr} ls -alF /etc/hbase
  expect_output --substring "/etc/hbase -> /usr/local/hbase/"

  run_buildah --log-level=error run ${ctr} ls -alF /usr/local/hbase
  expect_output --substring "Dockerfile"
}

@test "bud copy to dangling symlink" {
  target=ubuntu-image
  ctr=ubuntu-ctr
  run_buildah --log-level=error bud --signature-policy ${TESTSDIR}/policy.json -t ${target} ${TESTSDIR}/bud/dest-symlink-dangling
  expect_output --substring "STEP 3: RUN ln -s "

  run_buildah --log-level=error from --signature-policy ${TESTSDIR}/policy.json --name=${ctr} ${target}
  expect_output --substring ${ctr}

  run_buildah --log-level=error run ${ctr} ls -alF /src
  expect_output --substring "/src -> /symlink"

  run_buildah --log-level=error run ${ctr} ls -alF /symlink
  expect_output --substring "Dockerfile"
}

@test "bud WORKDIR isa symlink" {
  target=alpine-image
  ctr=alpine-ctr
  run_buildah --log-level=error bud --signature-policy ${TESTSDIR}/policy.json -t ${target} ${TESTSDIR}/bud/workdir-symlink
  expect_output --substring "STEP 3: RUN ln -sf "

  run_buildah --log-level=error from --signature-policy ${TESTSDIR}/policy.json --name=${ctr} ${target}
  expect_output --substring ${ctr}

  run_buildah --log-level=error run ${ctr} ls -alF /tempest
  expect_output --substring "/tempest -> /var/lib/tempest/"

  run_buildah --log-level=error run ${ctr} ls -alF /etc/notareal.conf
  expect_output --substring "\-rw\-rw\-r\-\-"
}

@test "bud WORKDIR isa symlink no target dir" {
  target=alpine-image
  ctr=alpine-ctr
  run_buildah --log-level=error bud --signature-policy ${TESTSDIR}/policy.json -t ${target} -f Dockerfile-2 ${TESTSDIR}/bud/workdir-symlink
  expect_output --substring "STEP 2: RUN ln -sf "

  run_buildah --log-level=error from --signature-policy ${TESTSDIR}/policy.json --name=${ctr} ${target}
  expect_output --substring ${ctr}

  run_buildah --log-level=error run ${ctr} ls -alF /tempest
  expect_output --substring "/tempest -> /var/lib/tempest/"

  run_buildah --log-level=error run ${ctr} ls /tempest
  expect_output --substring "Dockerfile-2"

  run_buildah --log-level=error run ${ctr} ls -alF /etc/notareal.conf
  expect_output --substring "\-rw\-rw\-r\-\-"
}

@test "bud WORKDIR isa symlink no target dir and follow on dir" {
  target=alpine-image
  ctr=alpine-ctr
  run_buildah --log-level=error bud --signature-policy ${TESTSDIR}/policy.json -t ${target} -f Dockerfile-3 ${TESTSDIR}/bud/workdir-symlink
  expect_output --substring "STEP 2: RUN ln -sf "

  run_buildah --log-level=error from --signature-policy ${TESTSDIR}/policy.json --name=${ctr} ${target}
  expect_output --substring ${ctr}

  run_buildah --log-level=error run ${ctr} ls -alF /tempest
  expect_output --substring "/tempest -> /var/lib/tempest/"

  run_buildah --log-level=error run ${ctr} ls /tempest
  expect_output --substring "Dockerfile-3"

  run_buildah --log-level=error run ${ctr} ls /tempest/lowerdir
  expect_output --substring "Dockerfile-3"

  run_buildah --log-level=error run ${ctr} ls -alF /etc/notareal.conf
  expect_output --substring "\-rw\-rw\-r\-\-"
}

@test "buidah bud --volume" {
  run_buildah --log-level=error bud --signature-policy ${TESTSDIR}/policy.json -v ${TESTSDIR}:/testdir ${TESTSDIR}/bud/mount
  expect_output --substring "/testdir"
}

@test "bud-copy-dot with --layers picks up changed file" {
  cp -a ${TESTSDIR}/bud/use-layers ${TESTDIR}/use-layers

  mkdir -p ${TESTDIR}/use-layers/subdir
  touch ${TESTDIR}/use-layers/subdir/file.txt
  run_buildah bud --signature-policy ${TESTSDIR}/policy.json --layers --iidfile ${TESTDIR}/iid1 -f Dockerfile.7 ${TESTDIR}/use-layers

  touch ${TESTDIR}/use-layers/subdir/file.txt
  run_buildah bud --signature-policy ${TESTSDIR}/policy.json --layers --iidfile ${TESTDIR}/iid2 -f Dockerfile.7 ${TESTDIR}/use-layers

  if [[ $(cat ${TESTDIR}/iid1) = $(cat ${TESTDIR}/iid2) ]]; then
    echo "Expected image id to change after touching a file copied into the image" >&2
    false
  fi

  buildah rmi -a -f
}

@test "buildah-bud-policy" {
  target=foo

  # A deny-all policy should prevent us from pulling the base image.
  run_buildah '?' bud --signature-policy ${TESTSDIR}/deny.json -t ${target} -v ${TESTSDIR}:/testdir ${TESTSDIR}/bud/mount
  [ "$status" -ne 0 ]
  expect_output --substring 'Source image rejected: Running image .* rejected by policy.'
  run_buildah rmi -a -f

  # A docker-only policy should allow us to pull the base image and commit.
  run_buildah bud --signature-policy ${TESTSDIR}/docker.json -t ${target} -v ${TESTSDIR}:/testdir ${TESTSDIR}/bud/mount
  # A deny-all policy shouldn't break pushing, since policy is only evaluated
  # on the source image, and we force it to allow local storage.
  run_buildah push --signature-policy ${TESTSDIR}/deny.json ${target} dir:${TESTDIR}/mount
  run_buildah rmi -a -f

  # A docker-only policy should allow us to pull the base image first...
  run_buildah pull --signature-policy ${TESTSDIR}/docker.json alpine
  # ... and since we don't need to pull the base image, a deny-all policy shouldn't break a build.
  run_buildah bud --signature-policy ${TESTSDIR}/deny.json -t ${target} -v ${TESTSDIR}:/testdir ${TESTSDIR}/bud/mount
  # A deny-all policy shouldn't break pushing, since policy is only evaluated
  # on the source image, and we force it to allow local storage.
  run_buildah push --signature-policy ${TESTSDIR}/deny.json ${target} dir:${TESTDIR}/mount
  # Similarly, a deny-all policy shouldn't break committing directly to other locations.
  run_buildah bud --signature-policy ${TESTSDIR}/deny.json -t dir:${TESTDIR}/mount -v ${TESTSDIR}:/testdir ${TESTSDIR}/bud/mount
  run_buildah rmi -a -f
}

@test "bud-copy-replace-symlink" {
  mkdir -p ${TESTDIR}/top
  cp ${TESTSDIR}/bud/symlink/Dockerfile.replace-symlink ${TESTDIR}/top/
  ln -s Dockerfile.replace-symlink ${TESTDIR}/top/symlink
  echo foo > ${TESTDIR}/top/.dockerignore
  run_buildah bud --signature-policy ${TESTSDIR}/policy.json -f ${TESTDIR}/top/Dockerfile.replace-symlink ${TESTDIR}/top
}

@test "bud-copy-recurse" {
  mkdir -p ${TESTDIR}/recurse
  cp ${TESTSDIR}/bud/recurse/Dockerfile ${TESTDIR}/recurse
  echo foo > ${TESTDIR}/recurse/.dockerignore
  run_buildah bud --signature-policy ${TESTSDIR}/policy.json ${TESTDIR}/recurse
}

@test "bud-copy-workdir" {
  target=testimage
  run_buildah bud --signature-policy ${TESTSDIR}/policy.json -t ${target} ${TESTSDIR}/bud/copy-workdir
  run_buildah --log-level=error from ${target}
  cid="$output"
  run_buildah --log-level=error mount "${cid}"
  root="$output"
  test -s "${root}"/file1.txt
  test -d "${root}"/subdir
  test -s "${root}"/subdir/file2.txt
}

@test "bud-build-arg-cache" {
  target=derived-image
  run_buildah bud --signature-policy ${TESTSDIR}/policy.json --layers -t ${target} -f Dockerfile3 ${TESTSDIR}/bud/build-arg
  run_buildah --log-level=error inspect -f '{{.FromImageID}}' ${target}
  targetid="$output"

  # With build args, we should not find the previous build as a cached result.
  run_buildah bud --signature-policy ${TESTSDIR}/policy.json --layers -t ${target} -f Dockerfile3 --build-arg=UID=17122 --build-arg=CODE=/copr/coprs_frontend --build-arg=USERNAME=praiskup --build-arg=PGDATA=/pgdata ${TESTSDIR}/bud/build-arg
  run_buildah --log-level=error inspect -f '{{.FromImageID}}' ${target}
  argsid="$output"
  [[ "$argsid" != "$targetid" ]]

  # With build args, even in a different order, we should end up using the previous build as a cached result.
  run_buildah bud --signature-policy ${TESTSDIR}/policy.json --layers -t ${target} -f Dockerfile3 --build-arg=UID=17122 --build-arg=CODE=/copr/coprs_frontend --build-arg=USERNAME=praiskup --build-arg=PGDATA=/pgdata ${TESTSDIR}/bud/build-arg
  run_buildah --log-level=error inspect -f '{{.FromImageID}}' ${target}
  [[ "$output" == "$argsid" ]]

  run_buildah bud --signature-policy ${TESTSDIR}/policy.json --layers -t ${target} -f Dockerfile3 --build-arg=CODE=/copr/coprs_frontend --build-arg=USERNAME=praiskup --build-arg=PGDATA=/pgdata --build-arg=UID=17122 ${TESTSDIR}/bud/build-arg
  run_buildah --log-level=error inspect -f '{{.FromImageID}}' ${target}
  [[ "$output" == "$argsid" ]]

  run_buildah bud --signature-policy ${TESTSDIR}/policy.json --layers -t ${target} -f Dockerfile3 --build-arg=USERNAME=praiskup --build-arg=PGDATA=/pgdata --build-arg=UID=17122 --build-arg=CODE=/copr/coprs_frontend ${TESTSDIR}/bud/build-arg
  run_buildah --log-level=error inspect -f '{{.FromImageID}}' ${target}
  [[ "$output" == "$argsid" ]]

  run_buildah bud --signature-policy ${TESTSDIR}/policy.json --layers -t ${target} -f Dockerfile3 --build-arg=PGDATA=/pgdata --build-arg=UID=17122 --build-arg=CODE=/copr/coprs_frontend --build-arg=USERNAME=praiskup ${TESTSDIR}/bud/build-arg
  run_buildah --log-level=error inspect -f '{{.FromImageID}}' ${target}
  [[ "$output" == "$argsid" ]]
}

@test "bud test RUN with a priv'd command" {
  target=alpinepriv
  run_buildah bud --signature-policy ${TESTSDIR}/policy.json -t ${target} -f ${TESTSDIR}/bud/run-privd/Dockerfile ${TESTSDIR}/bud/run-privd
  [ "${status}" -eq 0 ]
  expect_output --substring "STEP 3: COMMIT"
  run_buildah --log-level=error images -q
  expect_line_count 2
}

@test "bud-copy-dockerignore-hardlinks" {
  target=image
  mkdir -p ${TESTDIR}/hardlinks/subdir
  cp ${TESTSDIR}/bud/recurse/Dockerfile ${TESTDIR}/hardlinks
  echo foo > ${TESTDIR}/hardlinks/.dockerignore
  echo test1 > ${TESTDIR}/hardlinks/subdir/test1.txt
  ln ${TESTDIR}/hardlinks/subdir/test1.txt ${TESTDIR}/hardlinks/subdir/test2.txt
  ln ${TESTDIR}/hardlinks/subdir/test2.txt ${TESTDIR}/hardlinks/test3.txt
  ln ${TESTDIR}/hardlinks/test3.txt ${TESTDIR}/hardlinks/test4.txt
  run_buildah bud --signature-policy ${TESTSDIR}/policy.json -t ${target} ${TESTDIR}/hardlinks
  run_buildah --log-level=error from ${target}
  ctrid="$output"
  run_buildah --log-level=error mount "$ctrid"
  root="$output"
  id1=$(stat -c "%d:%i" ${root}/subdir/test1.txt)
  id2=$(stat -c "%d:%i" ${root}/subdir/test2.txt)
  id3=$(stat -c "%d:%i" ${root}/test3.txt)
  id4=$(stat -c "%d:%i" ${root}/test4.txt)
  [[ "$id1" == "$id2" ]]
  [[ "$id2" == "$id3" ]]
  [[ "$id3" == "$id4" ]]
}

@test "bud without any arguments should succeed" {
  cd ${TESTSDIR}/bud/from-scratch
  run_buildah bud --signature-policy ${TESTSDIR}/policy.json
}

@test "bud without any arguments should fail when no Dockerfile exist" {
  cd $(mktemp -d)
  run_buildah 1 bud --signature-policy ${TESTSDIR}/policy.json
  [[ "$output" =~ "no such file or directory" ]]
}

@test "bud with specified context should fail if directory contains no Dockerfile" {
  DIR=$(mktemp -d)
  run_buildah 1 bud --signature-policy ${TESTSDIR}/policy.json "$DIR"
  [[ "$output" =~ "no such file or directory" ]]
}

@test "bud with specified context should fail if assumed Dockerfile is a directory" {
  DIR=$(mktemp -d)
  mkdir -p "$DIR"/Dockerfile
  run_buildah 1 bud --signature-policy ${TESTSDIR}/policy.json "$DIR"
  [[ "$output" =~ "is not a file" ]]
}

@test "bud with specified context should fail if context contains not-existing Dockerfile" {
  DIR=$(mktemp -d)
  run_buildah 1 bud --signature-policy ${TESTSDIR}/policy.json "$DIR"/Dockerfile
  [[ "$output" =~ "no such file or directory" ]]
}

@test "bud with specified context should succeed if context contains existing Dockerfile" {
  DIR=$(mktemp -d)
  touch "$DIR"/Dockerfile
<<<<<<< HEAD
  run_buildah 0 bud --signature-policy ${TESTSDIR}/policy.json "$DIR"/Dockerfile
=======
  run_buildah 0 bud "$DIR"/Dockerfile
}

@test "bud-no-change" {
  parent=alpine
  target=no-change-image
  buildah bud --signature-policy ${TESTSDIR}/policy.json -t ${target} ${TESTSDIR}/bud/no-change
  run_buildah --log-level=error inspect --format '{{printf "%q" .FromImageDigest}}' ${parent}
  parentid="$output"
  run_buildah --log-level=error inspect --format '{{printf "%q" .FromImageDigest}}' ${target}
  [[ "$output" == "$parentid" ]]

  buildah rmi ${target}
}

@test "bud-no-change-label" {
  parent=alpine
  target=no-change-image
  buildah bud --label "test=label" --signature-policy ${TESTSDIR}/policy.json -t ${target} ${TESTSDIR}/bud/no-change
  run_buildah --log-level=error inspect --format '{{printf "%q" .Docker.Config.Labels}}' ${target}
  expect_output 'map["test":"label"]'

  buildah rmi ${target}
}

@test "bud-no-change-annotation" {
  target=no-change-image
  buildah bud --annotation "test=annotation" --signature-policy ${TESTSDIR}/policy.json -t ${target} ${TESTSDIR}/bud/no-change
  run_buildah --log-level=error inspect --format '{{printf "%q" .ImageAnnotations}}' ${target}
  expect_output 'map["test":"annotation"]'

  buildah rmi ${target}
>>>>>>> 1e105cfe
}<|MERGE_RESOLUTION|>--- conflicted
+++ resolved
@@ -1645,10 +1645,7 @@
 @test "bud with specified context should succeed if context contains existing Dockerfile" {
   DIR=$(mktemp -d)
   touch "$DIR"/Dockerfile
-<<<<<<< HEAD
   run_buildah 0 bud --signature-policy ${TESTSDIR}/policy.json "$DIR"/Dockerfile
-=======
-  run_buildah 0 bud "$DIR"/Dockerfile
 }
 
 @test "bud-no-change" {
@@ -1680,5 +1677,4 @@
   expect_output 'map["test":"annotation"]'
 
   buildah rmi ${target}
->>>>>>> 1e105cfe
 }